import sys, os
sys.path.insert(1, '/usr/local/psi4/lib')
import psi4
from psi4 import *

<<<<<<< HEAD
def sf_cas( new_charge, new_multiplicity, ref_mol, conf_space="", add_opts={}, return_ci_wfn=False, return_rohf_wfn=False, return_rohf_e=False, read_rohf_wfn="", write_rohf_wfn="" ):
=======
def sf_cas( new_charge, new_multiplicity, ref_mol, conf_space="", add_opts={}, return_ci_wfn=False, return_rohf_wfn=False, return_rohf_e=False ):
>>>>>>> 645cba6d
    """
    A method to run a spin-flip electron addition calculation.

    Parameters
    ----------
    new_charge : int
        Target charge of the molecule.
    new_multiplicity : int
        Target multiplicity of the molecule.
    ref_mol : psi4.core.Molecule
        Molecule to run the calculation on.
    conf_space : str ("")
        Configuration space to use for CAS after spin-flip. 
        Options "", "S", and "1x" are currently supported.
    add_opts : dict ({})
        Additional options to pass into Psi4.
    return_ci_wfn : bool (False)
<<<<<<< HEAD
        Whether to return the CI wavefunction object.
    return_rohf_wfn : bool (False)
        Whether to return the ROHF wavefunction object.
    return_rohf_e : bool (False)
        Whether to return the ROHF energy.
    read_rohf_wfn : str ("")
        Name of file (.npz) to read ROHF wavefunction info from.
        By default, no wavefunction is read in.
    write_rohf_wfn : str ("")
        Name of file (.npz) to write ROHF wavefunction info to.
        By default, no wavefunction info is written.
=======
        Whether to return the CI wavefunction.
    return_rohf_wfn : bool (False)
        Whether to return the ROHF wavefunction.
    return_rohf_e : bool (False)
        Whether to return the ROHF energy.
>>>>>>> 645cba6d

    Returns
    -------
    e_ci : double
        The SF-CAS([conf_space]) energy.
    return_ci_wfn : psi4.core.Wavefunction
        (optional) The SF-CAS([conf_space]) wavefunction.
    return_rohf_e : double
        (optional) The ROHF energy.
    return_rohf_wfn : psi4.core.Wavefunction
        (optional) The ROHF wavefunction.

    """

    # printing initial information about the calculation
    print("SF-CAS(%s) CALCULATION" % conf_space)
<<<<<<< HEAD

    # set default options
=======
    # default options for Psi4
>>>>>>> 645cba6d
    opts = {'scf_type': 'pk',
            'basis': 'cc-pvdz',
            'reference': 'rohf',
            'guess': 'sad',
            'maxiter': 1000,
            'ci_maxiter': 50,
            'mixed': False}
    opts.update(add_opts) # add additional options from user

<<<<<<< HEAD
    # run ROHF calculation on reference state or read it in
    psi4.core.clean() # cleanup in case Psi4 has been run before
    psi4.set_options(opts)
    mol = ref_mol.clone() # clone molecule so original isn't modified
    # read in ROHF wavefunction if provided
    if(read_rohf_wfn != ""):
        print("READING REFERENCE...\tCHARGE %i\tMULT %i" %(ref_mol.molecular_charge(), ref_mol.multiplicity()))
        # setting up and initializing Wavefunction object
        opts.update({'maxiter': 1, 'fail_on_maxiter': False})
        e_rohf, wfn_rohf = energy('scf', molecule=mol, return_wfn=True, options=opts)
        opts.update({'maxiter': 1000, 'fail_on_maxiter': True})
        # overwriting data...
        saved_np = np.load(read_rohf_wfn, 'rb')
        wfn_rohf.force_soccpi(psi4.core.Dimension(saved_np['arr_0'].tolist()))
        wfn_rohf.force_doccpi(psi4.core.Dimension(saved_np['arr_1'].tolist()))
        wfn_rohf.Ca().copy(psi4.core.Matrix.from_array(saved_np['arr_2']))
        wfn_rohf.Cb().copy(psi4.core.Matrix.from_array(saved_np['arr_3']))
        wfn_rohf.H().copy(psi4.core.Matrix.from_array(saved_np['arr_4']))
    # else, run ROHF on reference state
    else:
        print("RUNNING REFERENCE...\tCHARGE %i\tMULT %i" %(ref_mol.molecular_charge(), ref_mol.multiplicity()))
        e_rohf, wfn_rohf = energy('scf', molecule=mol, return_wfn=True, options=opts)
        print("SCF (%i %i): %6.12f" %(mol.molecular_charge(), mol.multiplicity(), e_rohf))

    # save ROHF wavefunction values in Numpy file for future reference if requested
    if(write_rohf_wfn != ""):
        soccpi_np = psi4.core.Dimension.to_tuple(wfn_rohf.soccpi())
        doccpi_np = psi4.core.Dimension.to_tuple(wfn_rohf.doccpi())
        Ca_np = psi4.core.Matrix.to_array(wfn_rohf.Ca(), copy=True)
        Cb_np = psi4.core.Matrix.to_array(wfn_rohf.Cb(), copy=True)
        H_np = psi4.core.Matrix.to_array(wfn_rohf.H(), copy=True)
        outfile = open(write_rohf_wfn, 'wb')
        np.savez(outfile, soccpi_np, doccpi_np, Ca_np, Cb_np, H_np)
=======
    # run rohf calculation on reference state
    print("RUNNING REFERENCE...\tCHARGE %i\tMULT %i" %(ref_mol.molecular_charge(), ref_mol.multiplicity()))
    psi4.core.clean() # cleanup (in case Psi4 has been run before)
    psi4.set_options(opts) # set Psi4 options
    mol = ref_mol.clone() # clone molecule so original isn't modified
    e_rohf, wfn_rohf = energy('scf', molecule=mol, return_wfn=True, options=opts)
    print("SCF (%i %i): %6.12f" %(mol.molecular_charge(), mol.multiplicity(), e_rohf))
>>>>>>> 645cba6d

    # change charge and multiplicity to new target values
    print("DOING SPIN-FLIP: CHARGE %i, MULTIPLICITY %i" % (new_charge, new_multiplicity))

    # update molecular charge and multiplicity
    mol.set_molecular_charge(new_charge)
    mol.set_multiplicity(new_multiplicity)

    # set up reference wfn to pass into detci
    # save orbital values from reference calculation
    doccpi = wfn_rohf.doccpi()[0]
    soccpi = wfn_rohf.soccpi()[0]
    nmo = wfn_rohf.nmo()
    # calculate soccpi and doccpi
    new_soccpi = mol.multiplicity() - 1
    del_electrons = ref_mol.molecular_charge() - mol.molecular_charge()
    n_total = wfn_rohf.nalpha() + wfn_rohf.nbeta() + del_electrons
    # set orbital occupations
    wfn_rohf.force_soccpi(psi4.core.Dimension([new_soccpi]))
    wfn_rohf.force_doccpi(psi4.core.Dimension([(int)((n_total - new_soccpi)/2)]))

    # set active space and docc space based on configuration space input
    # Regular CAS configuration space
    # includes only active space configurations
    if(conf_space == ""):
      opts.update({'frozen_docc': [doccpi]})
      opts.update({'ras1': [0]})
      opts.update({'ras2': [soccpi]})
      opts.update({'ras3': [0]})
      opts.update({'ras4': [0]})
    # 1x configuration space
    # includes (h, p) excitations
    elif(conf_space == "1x"):
      opts.update({'frozen_docc': [0]})
      opts.update({'ex_level': 0})
      opts.update({'val_ex_level': 1})
      opts.update({'ras3_max': 1})
      opts.update({'ras1': [doccpi]})
      opts.update({'ras2': [soccpi]})
      opts.update({'ras3': [nmo - soccpi - doccpi]})
      opts.update({'ras4': [0]})
    # S configuration space
    # includes (h, p, hp) excitations
    elif(conf_space == "S" or conf_space == "xcis"):
      opts.update({'frozen_docc': [0]})
      opts.update({'ex_level': 1})
      opts.update({'ras1': [doccpi]})
      opts.update({'ras2': [soccpi]})
      opts.update({'ras3': [nmo - soccpi - doccpi]})
      opts.update({'ras4': [0]})
    # Other configuration spaces aren't supported yet
    else:
      print("Configuration space %s not supported. Exiting..." % conf_space)
      exit()

    # run cas
    print("RUNNING CAS...\t\tCHARGE %i\tMULT %i" %(mol.molecular_charge(), mol.multiplicity()))
    psi4.set_options(opts)
    e_cas, wfn_cas = energy('detci', ref_wfn=wfn_rohf, return_wfn=True, molecule=mol)
    print("CAS (%i %i): %6.12f" %(mol.molecular_charge(), mol.multiplicity(), e_cas))
    psi4.core.print_variables() # printing Psi4 variables
    psi4.core.clean_options() # more cleanup

    # return output specified by the user
    if((not return_ci_wfn) and (not return_rohf_wfn) and (not return_rohf_e)):
        return e_cas
    else:
        out = (e_cas,)
        if(return_ci_wfn):
            out = out + (wfn_cas,)
        if(return_rohf_wfn):
            out = out + (wfn_rohf,)
        if(return_rohf_e):
            out = out + (e_rohf,)
        return out
<|MERGE_RESOLUTION|>--- conflicted
+++ resolved
@@ -3,11 +3,7 @@
 import psi4
 from psi4 import *
 
-<<<<<<< HEAD
 def sf_cas( new_charge, new_multiplicity, ref_mol, conf_space="", add_opts={}, return_ci_wfn=False, return_rohf_wfn=False, return_rohf_e=False, read_rohf_wfn="", write_rohf_wfn="" ):
-=======
-def sf_cas( new_charge, new_multiplicity, ref_mol, conf_space="", add_opts={}, return_ci_wfn=False, return_rohf_wfn=False, return_rohf_e=False ):
->>>>>>> 645cba6d
     """
     A method to run a spin-flip electron addition calculation.
 
@@ -25,7 +21,6 @@
     add_opts : dict ({})
         Additional options to pass into Psi4.
     return_ci_wfn : bool (False)
-<<<<<<< HEAD
         Whether to return the CI wavefunction object.
     return_rohf_wfn : bool (False)
         Whether to return the ROHF wavefunction object.
@@ -37,13 +32,6 @@
     write_rohf_wfn : str ("")
         Name of file (.npz) to write ROHF wavefunction info to.
         By default, no wavefunction info is written.
-=======
-        Whether to return the CI wavefunction.
-    return_rohf_wfn : bool (False)
-        Whether to return the ROHF wavefunction.
-    return_rohf_e : bool (False)
-        Whether to return the ROHF energy.
->>>>>>> 645cba6d
 
     Returns
     -------
@@ -60,12 +48,7 @@
 
     # printing initial information about the calculation
     print("SF-CAS(%s) CALCULATION" % conf_space)
-<<<<<<< HEAD
-
-    # set default options
-=======
     # default options for Psi4
->>>>>>> 645cba6d
     opts = {'scf_type': 'pk',
             'basis': 'cc-pvdz',
             'reference': 'rohf',
@@ -75,7 +58,6 @@
             'mixed': False}
     opts.update(add_opts) # add additional options from user
 
-<<<<<<< HEAD
     # run ROHF calculation on reference state or read it in
     psi4.core.clean() # cleanup in case Psi4 has been run before
     psi4.set_options(opts)
@@ -109,15 +91,6 @@
         H_np = psi4.core.Matrix.to_array(wfn_rohf.H(), copy=True)
         outfile = open(write_rohf_wfn, 'wb')
         np.savez(outfile, soccpi_np, doccpi_np, Ca_np, Cb_np, H_np)
-=======
-    # run rohf calculation on reference state
-    print("RUNNING REFERENCE...\tCHARGE %i\tMULT %i" %(ref_mol.molecular_charge(), ref_mol.multiplicity()))
-    psi4.core.clean() # cleanup (in case Psi4 has been run before)
-    psi4.set_options(opts) # set Psi4 options
-    mol = ref_mol.clone() # clone molecule so original isn't modified
-    e_rohf, wfn_rohf = energy('scf', molecule=mol, return_wfn=True, options=opts)
-    print("SCF (%i %i): %6.12f" %(mol.molecular_charge(), mol.multiplicity(), e_rohf))
->>>>>>> 645cba6d
 
     # change charge and multiplicity to new target values
     print("DOING SPIN-FLIP: CHARGE %i, MULTIPLICITY %i" % (new_charge, new_multiplicity))
